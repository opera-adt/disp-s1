--- conflicted
+++ resolved
@@ -96,11 +96,8 @@
             unzip_command = f"gzip --force --decompress {dest_file}".split()
             subprocess.run(unzip_command, cwd=dest_dir)
 
-<<<<<<< HEAD
-=======
     logger.info('Running command: "%s"', " ".join(wget_cmd))
     subprocess.run(wget_cmd, cwd=dest_dir, check=False)
->>>>>>> 439850d7
     return dest_file
 
 
@@ -133,6 +130,9 @@
     old_archive_name = f"{url_directory}/{file_name}"
     # new naming convention
     product_type = "RAP" if solution_code.lower() == IONOSPHERE_TYPE_JPRG else "FIN"
-    new_archive_name = f"{url_directory}/JPL0OPS{product_type}_{input_date.year}{day_of_year}0000_01D_02H_GIM.INX.gz"
+    filename = (
+        f"JPL0OPS{product_type}_{input_date.year}{day_of_year}0000_01D_02H_GIM.INX.gz"
+    )
+    new_archive_name = f"{url_directory}/{filename}"
 
     return [old_archive_name, new_archive_name]