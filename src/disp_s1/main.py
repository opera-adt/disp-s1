from __future__ import annotations

import logging
from collections.abc import Iterable, Mapping, Sequence
from concurrent.futures import ProcessPoolExecutor
from datetime import datetime
from itertools import repeat
from multiprocessing import get_context
from pathlib import Path
from typing import NamedTuple

from dolphin import interferogram, stitching
from dolphin._log import log_runtime, setup_logging
from dolphin.io import load_gdal
from dolphin.unwrap import grow_conncomp_snaphu
from dolphin.utils import DummyProcessPoolExecutor, full_suffix, get_max_memory_usage
from dolphin.workflows.config import DisplacementWorkflow, UnwrapOptions
from dolphin.workflows.displacement import OutputPaths
from dolphin.workflows.displacement import run as run_displacement
from opera_utils import get_dates, group_by_date

from disp_s1 import __version__, product
from disp_s1._masking import create_layover_shadow_masks, create_mask_from_distance
<<<<<<< HEAD
from disp_s1._ps import precompute_ps
=======
>>>>>>> 853b2dc5
from disp_s1.pge_runconfig import RunConfig

from ._reference import ReferencePoint, read_reference_point

logger = logging.getLogger(__name__)


@log_runtime
def run(
    cfg: DisplacementWorkflow,
    pge_runconfig: RunConfig,
    debug: bool = False,
) -> None:
    """Run the displacement workflow on a stack of SLCs.

    Parameters
    ----------
    cfg : DisplacementWorkflow
        `DisplacementWorkflow` object for controlling the workflow.
    debug : bool, optional
        Enable debug logging, by default False.
    pge_runconfig : RunConfig, optional
        PGE-specific metadata for the output product.

    """
    setup_logging(logger_name="disp_s1", debug=debug, filename=cfg.log_file)
    cfg.work_directory.mkdir(exist_ok=True, parents=True)
    # Setup the binary mask as dolphin expects
    if pge_runconfig.dynamic_ancillary_file_group.mask_file:
        water_binary_mask = cfg.work_directory / "water_binary_mask.tif"
        create_mask_from_distance(
            water_distance_file=pge_runconfig.dynamic_ancillary_file_group.mask_file,
            output_file=water_binary_mask,
            # Set a little conservative for the general processing
            land_buffer=2,
            ocean_buffer=2,
        )
        cfg.mask_file = water_binary_mask

    if len(cfg.correction_options.geometry_files) > 0:
        layover_binary_mask_files = create_layover_shadow_masks(
            cslc_static_files=cfg.correction_options.geometry_files,
            output_dir=cfg.work_directory / "layover_shadow_masks",
        )
        cfg.layover_shadow_mask_files = layover_binary_mask_files

<<<<<<< HEAD
    # If we are passed Compressed SLCs, combine the old amplitudes with the
    # current real SLCs for a better estimate of amplitude dispersion for PS/SHPs
    if any("compressed" in f.name.lower() for f in cfg.cslc_file_list):
        logger.info("Combining old amplitudes with current SLCs:")
        combined_dispersion_files, combined_mean_files = precompute_ps(cfg=cfg)
        cfg.amplitude_dispersion_files = combined_dispersion_files
        cfg.amplitude_mean_files = combined_mean_files

=======
>>>>>>> 853b2dc5
    # Run dolphin's displacement workflow
    out_paths = run_displacement(cfg=cfg, debug=debug)

    # Ensure the wavelength is set for the short wavelength layer
    if hasattr(cfg, "spatial_wavelength_cutoff"):
        wavelength_cutoff = cfg.spatial_wavelength_cutoff
    else:
        wavelength_cutoff = 25_000

    # Read the reference point
    assert out_paths.timeseries_paths is not None
    ref_point = read_reference_point(out_paths.timeseries_paths[0].parent)

    # Find the geometry files, if created
    try:
        los_east_file: Path | None = next(cfg.work_directory.rglob("los_east.tif"))
        los_north_file: Path | None = los_east_file.parent / "los_north.tif"
    except StopIteration:
        los_east_file = los_north_file = None

    # Finalize the output as an HDF5 product
    # Group all the CSLCs by date to pick out ref/secondaries
    date_to_cslc_files = group_by_date(cfg.cslc_file_list, date_idx=0)

    out_dir = pge_runconfig.product_path_group.output_directory
    out_dir.mkdir(exist_ok=True, parents=True)
    logger.info(f"Creating {len(out_paths.timeseries_paths)} outputs in {out_dir}")

    # Check for a network unwrapping approach:
    grouped_timeseries_paths = group_by_date(out_paths.timeseries_paths)
    disp_date_keys = set(grouped_timeseries_paths.keys())

    # Check and update correlation paths
    if set(group_by_date(out_paths.stitched_cor_paths).keys()) != disp_date_keys:
        out_paths.stitched_cor_paths = (
            interferogram.estimate_interferometric_correlations(
                ifg_filenames=out_paths.timeseries_paths,
                window_size=(11, 11),
            )
        )

    # Check and update connected components paths
    assert out_paths.conncomp_paths is not None
    if set(group_by_date(out_paths.conncomp_paths).keys()) != disp_date_keys:
        method = cfg.unwrap_options.unwrap_method
        if method == "snaphu":
            out_paths.conncomp_paths = _update_snaphu_conncomps(
                out_paths.timeseries_paths, out_paths, cfg.unwrap_options
            )
        elif method == "spurt":
            out_paths.conncomp_paths = _update_spurt_conncomps(
                out_paths.conncomp_paths, out_paths.timeseries_paths
            )
        else:
            raise NotImplementedError(
                f"Regrowing connected components not implemented for {method}"
            )

    # Check tropospheric corrections
    if out_paths.tropospheric_corrections is not None:
        _assert_dates_match(
            disp_date_keys, out_paths.tropospheric_corrections, "troposphere"
        )

    # Check ionospheric corrections
    if out_paths.ionospheric_corrections is not None:
        _assert_dates_match(
            disp_date_keys, out_paths.ionospheric_corrections, "ionosphere"
        )

    if pge_runconfig.dynamic_ancillary_file_group.mask_file:
        aggressive_water_binary_mask = (
            cfg.work_directory / "water_binary_mask_nobuffer.tif"
        )
        tmp_outfile = aggressive_water_binary_mask.with_suffix(".temp.tif")
        create_mask_from_distance(
            water_distance_file=pge_runconfig.dynamic_ancillary_file_group.mask_file,
            # Make the file in lat/lon
            output_file=tmp_outfile,
            # Still don't trust the land water 100%
            land_buffer=1,
            # Trust the ocean buffer
            ocean_buffer=0,
        )
        # Then need to warp to match the output UTM files
        stitching.warp_to_match(
            input_file=tmp_outfile,
            match_file=out_paths.timeseries_paths[0],
            output_file=aggressive_water_binary_mask,
        )
    else:
        aggressive_water_binary_mask = None

    logger.info(f"Creating {len(out_paths.timeseries_paths)} outputs in {out_dir}")
    create_displacement_products(
        out_paths,
        out_dir=out_dir,
        date_to_cslc_files=date_to_cslc_files,
        pge_runconfig=pge_runconfig,
        dolphin_config=cfg,
        wavelength_cutoff=wavelength_cutoff,
        reference_point=ref_point,
        los_east_file=los_east_file,
        los_north_file=los_north_file,
        water_mask=aggressive_water_binary_mask,
    )
    logger.info("Finished creating output products.")

    if pge_runconfig.product_path_group.save_compressed_slc:
        logger.info(f"Saving {len(out_paths.comp_slc_dict.items())} compressed SLCs")
        output_dir = out_dir / "compressed_slcs"
        output_dir.mkdir(exist_ok=True)
        product.create_compressed_products(
            comp_slc_dict=out_paths.comp_slc_dict,
            output_dir=output_dir,
            cslc_file_list=cfg.cslc_file_list,
        )

    logger.info(f"Product type: {pge_runconfig.primary_executable.product_type}")
    logger.info(f"Product version: {pge_runconfig.product_path_group.product_version}")
    max_mem = get_max_memory_usage(units="GB")
    logger.info(f"Maximum memory usage: {max_mem:.2f} GB")
    logger.info(f"Config file dolphin version: {cfg._dolphin_version}")
    logger.info(f"Current running disp_s1 version: {__version__}")


def _assert_dates_match(
    disp_date_keys: set[tuple[datetime, ...]], test_paths: Iterable[Path], name: str
) -> None:
    """Assert that the dates in `paths_to_check` match the reference dates.

    Parameters
    ----------
    disp_date_keys : list[str]
        list of reference dates to compare against.
    test_paths : list[Path]
        list of paths to check for date consistency.
    name : str
        Description of the paths being checked (for error message).

    Raises
    ------
    AssertionError
        If the dates in the paths to check do not match the reference dates.

    """
    if set(group_by_date(test_paths).keys()) != disp_date_keys:
        msg = f"Mismatch of dates found for {name}:"
        msg += f"{disp_date_keys = }, but {name} has {test_paths}"
        raise ValueError(msg)


class ProductFiles(NamedTuple):
    """Named tuple to hold the files for each NetCDF product."""

    unwrapped: Path
    conncomp: Path
    temp_coh: Path
    correlation: Path
    shp_counts: Path
    ps_mask: Path
    troposphere: Path | None
    ionosphere: Path | None
    unwrapper_mask: Path | None
    similarity: Path
    water_mask: Path | None


def process_product(
    files: ProductFiles,
    out_dir: Path,
    date_to_cslc_files: Mapping[tuple[datetime], list[Path]],
    pge_runconfig: RunConfig,
    dolphin_config: DisplacementWorkflow,
    wavelength_cutoff: float,
    reference_point: ReferencePoint | None = None,
    los_east_file: Path | None = None,
    los_north_file: Path | None = None,
) -> Path:
    """Create a single displacement product.

    Parameters
    ----------
    files : ProductFiles
        NamedTuple containing paths for all displacement-related files.
    out_dir : Path
        Output directory for the product.
    date_to_cslc_files: Mapping[tuple[datetime], list[Path]]
        Dictionary mapping dates to real/compressed SLC files.
    pge_runconfig : RunConfig
        Configuration object for the PGE run.
    dolphin_config : dolphin.workflows.DisplacementWorkflow
        Configuration object run by `dolphin`.
    wavelength_cutoff : float
        Wavelength cutoff for filtering long wavelengths.
    reference_point : ReferencePoint, optional
        Reference point recorded from dolphin after unwrapping.
        If none, leaves product attributes empty.
    los_east_file : Path, optional
        Path to the east component of line of sight unit vector
    los_north_file : Path, optional
        Path to the north component of line of sight unit vector

    Returns
    -------
    Path
        Path to the processed output.

    """
    corrections = {}

    if files.troposphere is not None:
        corrections["troposphere"] = load_gdal(files.troposphere)
    else:
        logger.warning(
            "Missing tropospheric correction for %s. Creating empty layer.",
            files.unwrapped,
        )

    if files.ionosphere is not None:
        corrections["ionosphere"] = load_gdal(files.ionosphere)
    else:
        logger.warning(
            "Missing ionospheric correction for %s. Creating empty layer.",
            files.unwrapped,
        )

    output_name = files.unwrapped.name.replace(full_suffix(files.unwrapped), ".nc")
    output_path = out_dir / output_name
    ref_date, secondary_date = get_dates(output_name)[:2]
    # The reference one could be compressed, or real
    # Also possible to have multiple compressed files with same reference date
    ref_slc_files = date_to_cslc_files[(ref_date,)]
    logger.info(f"Found {len(ref_slc_files)} for reference date {ref_date}")
    secondary_slc_files = date_to_cslc_files[(secondary_date,)]
    logger.info(f"Found {len(secondary_slc_files)} for secondary date {secondary_date}")

    product.create_output_product(
        output_name=output_path,
        unw_filename=files.unwrapped,
        conncomp_filename=files.conncomp,
        temp_coh_filename=files.temp_coh,
        ifg_corr_filename=files.correlation,
        ps_mask_filename=files.ps_mask,
        shp_count_filename=files.shp_counts,
        unwrapper_mask_filename=files.unwrapper_mask,
        similarity_filename=files.similarity,
        water_mask_filename=files.water_mask,
        los_east_file=los_east_file,
        los_north_file=los_north_file,
        pge_runconfig=pge_runconfig,
        dolphin_config=dolphin_config,
        reference_cslc_files=ref_slc_files,
        secondary_cslc_files=secondary_slc_files,
        corrections=corrections,
        wavelength_cutoff=wavelength_cutoff,
        reference_point=reference_point,
    )

    return output_path


def create_displacement_products(
    out_paths: OutputPaths,
    out_dir: Path,
    date_to_cslc_files: Mapping[tuple[datetime], list[Path]],
    pge_runconfig: RunConfig,
    dolphin_config: DisplacementWorkflow,
    wavelength_cutoff: float = 25_000.0,
    reference_point: ReferencePoint | None = None,
    los_east_file: Path | None = None,
    los_north_file: Path | None = None,
    water_mask: Path | None = None,
    max_workers: int = 3,
) -> None:
    """Run parallel processing for all interferograms.

    Parameters
    ----------
    out_paths : OutputPaths
        Object containing paths for various output files.
    out_dir : Path
        Output directory for the products.
    date_to_cslc_files: Mapping[tuple[datetime], list[Path]]
        Dictionary mapping dates to real/compressed SLC files.
    pge_runconfig : RunConfig
        Configuration object for the PGE run.
    dolphin_config : dolphin.workflows.DisplacementWorkflow
        Configuration object run by `dolphin`.
    reference_point : ReferencePoint, optional
        Named tuple with (row, col, lat, lon) of selected reference pixel.
        If None, will record empty in the dataset's attributes
    wavelength_cutoff : float
        Wavelength cutoff (in meters) for filtering long wavelengths.
        Default is 25_000.
    reference_point : ReferencePoint, optional
        Reference point recorded from dolphin after unwrapping.
        If none, leaves product attributes empty.
    los_east_file : Path, optional
        Path to the east component of line of sight unit vector
    los_north_file : Path, optional
        Path to the north component of line of sight unit vector
    water_mask : Path, optional
        Binary water mask to use for output product.
        If provided, is used in the `recommended_mask`.
    max_workers : int
        Number of parallel products to process.
        Default is 3.

    """
    # Extra logging for product creation
    setup_logging(logger_name="disp_s1", debug=True)
    tropo_files = out_paths.tropospheric_corrections or [None] * len(
        out_paths.timeseries_paths
    )
    iono_files = out_paths.ionospheric_corrections or [None] * len(
        out_paths.timeseries_paths
    )
    unwrapper_mask_files = [
        # TODO: probably relying too much on dolphin's internals to be safe
        # we should figure out how to save/use the "combined_mask" from dolphin
        Path(str(p).replace(".cor.tif", ".mask.tif"))
        for p in out_paths.stitched_cor_paths
    ]
    files = [
        ProductFiles(
            unwrapped=unw,
            conncomp=cc,
            temp_coh=out_paths.stitched_temp_coh_file,
            correlation=cor,
            ps_mask=out_paths.stitched_ps_file,
            shp_counts=out_paths.stitched_shp_count_file,
            troposphere=tropo,
            ionosphere=iono,
            unwrapper_mask=mask_f,
            similarity=out_paths.stitched_similarity_file,
            water_mask=water_mask,
        )
        for unw, cc, cor, tropo, iono, mask_f in zip(
            out_paths.timeseries_paths,
            out_paths.conncomp_paths,
            out_paths.stitched_cor_paths,
            tropo_files,
            iono_files,
            unwrapper_mask_files,
        )
    ]

    executor_class = (
        ProcessPoolExecutor if max_workers > 1 else DummyProcessPoolExecutor
    )
    ctx = get_context("spawn")
    with executor_class(max_workers=max_workers, mp_context=ctx) as executor:
        list(  # Force evaluation to retrieve results/raise exceptions
            executor.map(
                process_product,
                files,
                repeat(out_dir),
                repeat(date_to_cslc_files),
                repeat(pge_runconfig),
                repeat(dolphin_config),
                repeat(wavelength_cutoff),
                repeat(reference_point),
                repeat(los_east_file),
                repeat(los_north_file),
            )
        )


def _update_snaphu_conncomps(
    timeseries_paths: Sequence[Path],
    out_paths: OutputPaths,
    unwrap_options: UnwrapOptions,
) -> list[Path]:
    """Update connected components using SNAPHU unwrapping method.

    Parameters
    ----------
    timeseries_paths : list[Path]
        list of paths to the timeseries files.
    out_paths : OutPaths
        Object containing various output paths.
    unwrap_options : [dolphin.workflows.config.UnwrapOptions][]
        Configuration object containing unwrapping options.

    Returns
    -------
    list[Path]
        list of updated connected component paths.

    """
    new_paths = []
    for unw_f, cor_f in zip(timeseries_paths, out_paths.stitched_cor_paths):
        mask_file = Path(str(cor_f).replace(".cor.tif", ".mask.tif"))
        new_path = grow_conncomp_snaphu(
            unw_filename=unw_f,
            corr_filename=cor_f,
            nlooks=50,
            mask_filename=mask_file,
            cost=unwrap_options.snaphu_options.cost,
            scratchdir=unwrap_options._directory / "scratch2",
        )
        new_paths.append(new_path)
    return new_paths


def _update_spurt_conncomps(
    conncomp_paths: Sequence[Path], timeseries_paths: Sequence[Path]
) -> list[Path]:
    """Update connected components using SPURT unwrapping method.

    Parameters
    ----------
    conncomp_paths : list[Path]
        list of original connected component paths.
    timeseries_paths : list[Path]
        list of paths to the timeseries files.

    Returns
    -------
    list[Path]
        list of updated connected component paths.

    """
    new_conncomp_paths: list[Path] = []
    for cc_p, ts_p in zip(conncomp_paths, timeseries_paths, strict=False):
        new_name = cc_p.parent / str(ts_p.name).replace(
            full_suffix(ts_p), full_suffix(cc_p)
        )
        new_conncomp_paths.append(cc_p.rename(new_name))
    return new_conncomp_paths<|MERGE_RESOLUTION|>--- conflicted
+++ resolved
@@ -21,10 +21,7 @@
 
 from disp_s1 import __version__, product
 from disp_s1._masking import create_layover_shadow_masks, create_mask_from_distance
-<<<<<<< HEAD
 from disp_s1._ps import precompute_ps
-=======
->>>>>>> 853b2dc5
 from disp_s1.pge_runconfig import RunConfig
 
 from ._reference import ReferencePoint, read_reference_point
@@ -71,7 +68,6 @@
         )
         cfg.layover_shadow_mask_files = layover_binary_mask_files
 
-<<<<<<< HEAD
     # If we are passed Compressed SLCs, combine the old amplitudes with the
     # current real SLCs for a better estimate of amplitude dispersion for PS/SHPs
     if any("compressed" in f.name.lower() for f in cfg.cslc_file_list):
@@ -80,8 +76,6 @@
         cfg.amplitude_dispersion_files = combined_dispersion_files
         cfg.amplitude_mean_files = combined_mean_files
 
-=======
->>>>>>> 853b2dc5
     # Run dolphin's displacement workflow
     out_paths = run_displacement(cfg=cfg, debug=debug)
 
@@ -96,9 +90,12 @@
     ref_point = read_reference_point(out_paths.timeseries_paths[0].parent)
 
     # Find the geometry files, if created
+    los_east_file: Path | None
+    los_north_file: Path | None
     try:
-        los_east_file: Path | None = next(cfg.work_directory.rglob("los_east.tif"))
-        los_north_file: Path | None = los_east_file.parent / "los_north.tif"
+        los_east_file = next(cfg.work_directory.rglob("los_east.tif"))
+        assert los_east_file is not None
+        los_north_file = los_east_file.parent / "los_north.tif"
     except StopIteration:
         los_east_file = los_north_file = None
 
