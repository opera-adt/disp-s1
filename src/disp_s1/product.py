--- conflicted
+++ resolved
@@ -870,10 +870,6 @@
             data="VV/VH",
             fillvalue=None,
             description="Polarization type of source radar acquisition ",
-<<<<<<< HEAD
-            attrs={"units": "unitless"},
-=======
->>>>>>> c0527a08
         )
         _create_dataset(
             group=identification_group,
@@ -1005,10 +1001,6 @@
             data="VV",
             fillvalue=None,
             description="Radar polarization of displacement products",
-<<<<<<< HEAD
-            attrs={"units": "unitless"},
-=======
->>>>>>> c0527a08
         )
         # CEOS: 1.7.3
         _create_dataset(
@@ -1029,13 +1021,8 @@
             dimensions=(),
             data=num_nodata_pixels,
             fillvalue=None,
-<<<<<<< HEAD
-            description="Number of nodata pixel",
-            attrs={"units": "meters"},
-=======
             description="Number of nodata pixels",
             attrs={"units": "unitless"},
->>>>>>> c0527a08
         )
         # CEOS: 1.7.7
         _create_dataset(
